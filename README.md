--- conflicted
+++ resolved
@@ -126,9 +126,4 @@
 
 ### Todo
 
-<<<<<<< HEAD
-* Add `/logout` endpoint
-=======
-* Implement authorization code flow
-* Implement `/logout` and `/token/refresh` endpoints
->>>>>>> 2bcb8e40
+* Add `/logout` endpoint